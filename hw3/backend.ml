--- conflicted
+++ resolved
@@ -576,17 +576,6 @@
     end
   
 
-<<<<<<< HEAD
-=======
-(* let gep_helper (i:int64) (o:Alloc.operand) : int64 =
-  begin match o with 
-  | Struct st -> 
-  | Array (a, t) -> 
-  | Namedt t -> 
-  end in 
-  i (* we need to return ins list here probably cannot store offset  *) *)
- 
->>>>>>> 64b85e70
 let compile_getelementptr tdecls (t:Ll.ty) 
                         (o:Alloc.operand) (os:Alloc.operand list) : x86stream =
   begin match t with
