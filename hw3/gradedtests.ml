--- conflicted
+++ resolved
@@ -73,11 +73,7 @@
 
 let executed tests =
   List.map (fun (fn, ans) ->
-<<<<<<< HEAD
       Printf.printf "Got %Ld, supposed to be %Ld\n" (exec_e2e_file fn "") ans; 
-=======
-      Printf.printf "Got %Ld, supposed to be %Ld\n" (exec_e2e_file fn "") ans;
->>>>>>> f33e5f3c
       fn, assert_eqf (fun () -> exec_e2e_file fn "") ans)
     tests
 
@@ -178,17 +174,10 @@
   ; GradedTest("executed binop tests", 5, executed binop_tests)
   ; GradedTest("terminator tests", 10, executed terminator_tests)
   ; GradedTest("memory tests", 10, executed memory_tests)      
-<<<<<<< HEAD
   ; GradedTest("calling convention tests", 10, executed calling_convention_tests)
   ; GradedTest("bitcast tests", 2, executed bitcast_tests)
   ; *) GradedTest("gep tests", 10, executed gep_tests)
   (* ; GradedTest("large tests", 5, executed large_tests)
-=======
-  ;  *)GradedTest("calling convention tests", 10, executed calling_convention_tests)
-  (* ; GradedTest("bitcast tests", 2, executed bitcast_tests)
-  ; GradedTest("gep tests", 10, executed gep_tests)
-  ; GradedTest("large tests", 5, executed large_tests)
->>>>>>> f33e5f3c
   ; GradedTest("hidden tests", 5, hidden_tests)
   ; GradedTest("hidden large tests", 13, hidden_large_tests)
   ; GradedTest("io tests", 10, executed_io io_tests) *)
