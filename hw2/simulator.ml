--- conflicted
+++ resolved
@@ -355,7 +355,6 @@
   f.fo <- fo; f.fs <- fs; f.fz <- fz    
 
 
-<<<<<<< HEAD
 let leaq (m:mach) (o:operand list): unit =
   begin match o with
     |s::d::[] ->
@@ -375,11 +374,6 @@
 let set : unit =
   ()
 
-let callq : unit =
-  ()
-
-
-=======
 let callq (m:mach) (o:operand list) : unit =
   begin match o with 
   | s::[] -> 
@@ -390,7 +384,6 @@
     m.regs.(rind Rip) <- src
   | _ -> failwith "Cannot have more than one operand"
   end
->>>>>>> ddde3f39
 
 (* Interprets instruction *)
 (*     
@@ -522,15 +515,10 @@
     Printf.printf "OP === Retq\n";
     return m;
     rip_incr m;
-<<<<<<< HEAD
   | Leaq -> 
     leaq m oprnd_list;
     rip_incr m;
   | J j -> c_jump m j oprnd_list(* CC, DEST *)
-=======
-  | Leaq -> () (* SRC DEST *)
-  | J j -> () (* CC, DEST *)
->>>>>>> ddde3f39
   | Set s -> () (* CC, DEST *)
   | Callq -> 
     Printf.printf "OP === Callq\n";
