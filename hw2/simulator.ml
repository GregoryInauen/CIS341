(* X86lite Simulator *)

(* See the documentation in the X86lite specification, available on the 
   course web pages, for a detailed explanation of the instruction
   semantics.
*)

open X86

(* simulator machine state -------------------------------------------------- *)

let mem_bot = 0x400000L          (* lowest valid address *)
let mem_top = 0x410000L          (* one past the last byte in memory *)
let mem_size = Int64.to_int (Int64.sub mem_top mem_bot)
let nregs = 17                   (* including Rip *)
let ins_size = 4L                (* assume we have a 4-byte encoding *)
let exit_addr = 0xfdeadL         (* halt when m.regs(%rip) = exit_addr *)

(* Your simulator should raise this exception if it tries to read from or
   store to an address not within the valid address space. *)
exception X86lite_segfault

(* The simulator memory maps addresses to symbolic bytes.  Symbolic
   bytes are either actual data indicated by the Byte constructor or
   'symbolic instructions' that take up four bytes for the purposes of
   layout.

   The symbolic bytes abstract away from the details of how
   instructions are represented in memory.  Each instruction takes
   exactly four consecutive bytes, where the first byte InsB0 stores
   the actual instruction, and the next three bytes are InsFrag
   elements, which aren't valid data.

   For example, the two-instruction sequence:
        at&t syntax             ocaml syntax
      movq %rdi, (%rsp)       Movq,  [~%Rdi; Ind2 Rsp]
      decq %rdi               Decq,  [~%Rdi]

   is represented by the following elements of the mem array (starting
   at address 0x400000):

       0x400000 :  InsB0 (Movq,  [~%Rdi; Ind2 Rsp])
       0x400001 :  InsFrag
       0x400002 :  InsFrag
       0x400003 :  InsFrag
       0x400004 :  InsB0 (Decq,  [~%Rdi])
       0x400005 :  InsFrag
       0x400006 :  InsFrag
       0x400007 :  InsFrag
*)
type sbyte = InsB0 of ins       (* 1st byte of an instruction *)
           | InsFrag            (* 2nd, 3rd, or 4th byte of an instruction *)
           | Byte of char       (* non-instruction byte *)

(* memory maps addresses to symbolic bytes *)
type mem = sbyte array

(* Flags for condition codes *)
type flags = { mutable fo : bool
             ; mutable fs : bool
             ; mutable fz : bool
             }

(* Register files *)
type regs = int64 array

(* Complete machine state *)
type mach = { flags : flags
            ; regs : regs
            ; mem : mem
            }


type map = (lbl * quad) list

(* simulator helper functions ----------------------------------------------- *)

(* The index of a register in the regs array *)
let rind : reg -> int = function
  | Rip -> 16
  | Rax -> 0  | Rbx -> 1  | Rcx -> 2  | Rdx -> 3
  | Rsi -> 4  | Rdi -> 5  | Rbp -> 6  | Rsp -> 7
  | R08 -> 8  | R09 -> 9  | R10 -> 10 | R11 -> 11
  | R12 -> 12 | R13 -> 13 | R14 -> 14 | R15 -> 15

(* Helper functions for reading/writing sbytes *)

(* Convert an int64 to its sbyte representation *)
let sbytes_of_int64 (i:int64) : sbyte list =
  let open Char in 
  let open Int64 in
  List.map (fun n -> Byte (shift_right i n |> logand 0xffL |> to_int |> chr))
           [0; 8; 16; 24; 32; 40; 48; 56]

(* Convert an sbyte representation to an int64 *)
let int64_of_sbytes (bs:sbyte list) : int64 =
  let open Char in
  let open Int64 in
  let f b i = match b with
    | Byte c -> logor (shift_left i 8) (c |> code |> of_int)
    | _ -> 0L
  in
  List.fold_right f bs 0L

(* Convert a string to its sbyte representation *)
let sbytes_of_string (s:string) : sbyte list =
  let rec loop acc = function
    | i when i < 0 -> acc
    | i -> loop (Byte s.[i]::acc) (pred i)
  in
  loop [Byte '\x00'] @@ String.length s - 1

(* Serialize an instruction to sbytes *)
let sbytes_of_ins (op, args:ins) : sbyte list =
  let check = function
    | Imm (Lbl _) | Ind1 (Lbl _) | Ind3 (Lbl _, _) -> 
      invalid_arg "sbytes_of_ins: tried to serialize a label!"
    | o -> ()
  in
  List.iter check args;
  [InsB0 (op, args); InsFrag; InsFrag; InsFrag]

(* Serialize a data element to sbytes *)
let sbytes_of_data : data -> sbyte list = function
  | Quad (Lit i) -> sbytes_of_int64 i
  | Asciz s -> sbytes_of_string s
  | Quad (Lbl _) -> invalid_arg "sbytes_of_data: tried to serialize a label!"


(* It might be useful to toggle printing of intermediate states of your 
   simulator. *)
let debug_simulator = ref false

(* rip increment *)
let rip_incr (m:mach) : unit =
  let prev_rip = m.regs.(rind Rip) in
  Printf.printf "prev_rip ==== 0x%Lx\n" (prev_rip); 
  m.regs.(rind Rip) <- Int64.add prev_rip ins_size

let sign (r:int64) : bool =
  (Int64.shift_right_logical r 63) = 1L

(* Interpret a condition code with respect to the given flags. *)
let interp_cnd {fo; fs; fz} : cnd -> bool = fun x -> 
  begin match x with 
  | Eq -> fz 
  | Neq -> not fz
  | Gt -> (fs = fo) && not fz (* not LE *)
  | Ge -> fs = fo
  | Lt -> fs <> fo
  | Le -> (fs <> fo) || fz
  end


(* Maps an X86lite address into Some OCaml array index,
   or None if the address is not within the legal address space. *)
let map_addr (addr:quad) : int option =
  let addr_check = addr >= mem_bot && addr < mem_top in
  (* Printf.printf "result %b with addr %Ld\n" (addr_check) (addr); *)
  if addr_check then
    Some (Int64.to_int (Int64.sub addr mem_bot))
  else
    None 

let resolve_addr_loc (v:int64) (offset:int64) : int =
  Printf.printf "Trying to resolve addr %Ld with offset %Ld" (v) (offset);
  begin match map_addr (Int64.add v offset) with
  | Some s -> s 
  | None -> raise X86lite_segfault
  end

(*  Convenience func for resolving lits and not labels *)
let valid_lit (i:imm) : int64 =
  begin match i with 
  | Lit l -> l
  | Lbl _ -> invalid_arg "Attempted to interpret a label"
  end

(* Printing helper *)
let rec accum_sbyte (l:sbyte list) : string =
  begin match l with
  | h::tl -> 
    begin match h with 
    | InsB0 i -> (string_of_ins i) ^ "; " ^ (accum_sbyte tl)
    | InsFrag -> "InsFrag; " ^ (accum_sbyte tl)
    | Byte b -> (String.make 1 b) ^ "; " ^ (accum_sbyte tl)
    end
  | [] -> ""
  end

(* accumulate the 64 bit value from mem *)
let get_64_bit_mem (m:mach) (l:int64) (o:int64) : sbyte list =
    [m.mem.(resolve_addr_loc l o); 
    m.mem.(resolve_addr_loc l (Int64.add o 1L));
    m.mem.(resolve_addr_loc l (Int64.add o 2L));
    m.mem.(resolve_addr_loc l (Int64.add o 3L));
    m.mem.(resolve_addr_loc l (Int64.add o 4L)); 
    m.mem.(resolve_addr_loc l (Int64.add o 5L));
    m.mem.(resolve_addr_loc l (Int64.add o 6L)); 
    m.mem.(resolve_addr_loc l (Int64.add o 7L))]

let get_mem_one_byte (m:mach) (l:int64) (offset:int64) : sbyte = 
  m.mem.(resolve_addr_loc l offset)

(* Interprets operands *)
let interp_operand (op:operand) (m:mach) : int64 =
  begin match op with
  | Imm i | Ind1 i -> valid_lit i
  | Reg r | Ind2 r -> m.regs.(rind r)
  | Ind3 (i, r) -> Int64.add m.regs.(rind r) (valid_lit i)
  end

let get_val_from_loc (m:mach) (op:operand) : int64 =
  begin match op with
  | Reg r -> m.regs.(rind r)
  | Imm i -> valid_lit i
  | Ind1 i -> int64_of_sbytes (get_64_bit_mem m (valid_lit i) 0L)
  | Ind2 r -> int64_of_sbytes (get_64_bit_mem m m.regs.(rind r) 0L)  
  | Ind3 (i,r) -> 
    let bytes = get_64_bit_mem m m.regs.(rind r) (valid_lit i) in
    int64_of_sbytes bytes
  end

(* Set a value into memory properly *)
let set_val_in_loc (v:int64) (op:operand) (m:mach) : unit =
  let v_bytes = Array.of_list (sbytes_of_int64 v) in
  let len = Array.length v_bytes in 
  begin match op with
  | Reg r -> m.regs.(rind r) <- v
  | Ind1 i -> 
    let idx = resolve_addr_loc (valid_lit i) 0L in 
    Array.blit v_bytes 0 m.mem idx len;
  | Ind2 r ->
    let idx = resolve_addr_loc m.regs.(rind r) 0L in 
    Array.blit v_bytes 0 m.mem idx len;
  | Ind3 (i, r) ->
    let idx = resolve_addr_loc m.regs.(rind r) (valid_lit i) in 
    Array.blit v_bytes 0 m.mem idx len; 
  | _ -> failwith "Not a register or mem address"
  end

(* test if overflow flag is set for SHL op *)
let shl_of (dest:int64) (amt:int) : bool =
  let top_two_bits_diff = (Int64.shift_right_logical dest 62) = 1L 
  || (Int64.shift_right_logical dest 62) = 2L in 
  (amt = 1) && top_two_bits_diff

(* get the shift amount needed for out bit manipulations *)
let shift_amount (op:operand) (m:mach) : int = 
  begin match op with
  | Imm i -> Int64.to_int (valid_lit i)
  | Reg Rcx -> Int64.to_int (m.regs.(rind Rcx))
  | _ -> failwith "Shifting amount is an imm or rcx"
  end

(* dummy function to convert all arithmetic ops into one clean func *)
let two_arg_to_3 (f) =
  let g (x) (y) = f x in g

(* handle arithmetic operations *)
let arith_ops (m:mach) (o: operand list) (f) : (int64 * int64 * int64 * bool) =
  let open Int64_overflow in
  begin match o with
  | s::d::[] -> 
    let src = get_val_from_loc m s in
    let dest = get_val_from_loc m d in
    let res = f dest src in 
    set_val_in_loc res.value d m;
    (src, dest, res.value, res.overflow)
  | s::[] -> 
    let src = get_val_from_loc m s in
    let res = f src 0L in 
    set_val_in_loc res.value s m;
    (src, 0L, res.value, res.overflow)
  | _ -> failwith "Cannot have more than two operands in this list"
  end

(* Logic instructions *)
let logic_ops (m:mach) (o:operand list) (f): (int64 * int64 * int64 * bool) =
  begin match o with
  | s::d::[] -> 
    let src = get_val_from_loc m s in
    let dest = get_val_from_loc m d in
    let result = f src dest in 
    set_val_in_loc result d m;
    (src, dest, result, false)
  | s::[] -> 
    let src = get_val_from_loc m s in
    let result = f src 0L in 
    set_val_in_loc result s m;
    (src, 0L, result, false)
  | _ -> failwith "Cannot have more than two operands in this list"
  end

(* Data movement instructions *)
let data_mov_ops (m:mach) (o:operand list) (is_push:bool) : unit = 
  begin match o with
  | s::d::[] -> 
    let src = get_val_from_loc m s in
    set_val_in_loc src d m;
  | s::[] -> 
    let curr_rsp = m.regs.(rind Rsp) in
    if is_push then 
      let src = get_val_from_loc m s in
      m.regs.(rind Rsp) <- Int64.sub curr_rsp 8L;
      set_val_in_loc src (Ind2 Rsp) m;
    else 
      let dest = get_val_from_loc m (Ind2 Rsp) in
      m.regs.(rind Rsp) <- Int64.add curr_rsp 8L;
      set_val_in_loc dest s m;
  | _ -> failwith "Cannot have more than two operands in this list"
  end

(* bit shifting/manipulation operations *)
let shift_ops (m:mach) (o:operand list) (f) : (int * int64 * int64) =
  begin match o with 
  | amt::d::[] -> 
    let s = shift_amount amt m in 
    let dest = get_val_from_loc m d in 
    let result = f dest s in 
    set_val_in_loc result d m;
    (s, dest, result) 
  | _ -> failwith "Cannot have more than two operands in this list"
  end

(* handle comparisons *)
let compare (m:mach) (o:operand list) : (int64 * int64 * int64 * bool) = 
  let open Int64_overflow in
  begin match o with
  | s::d::[] -> 
    let src = get_val_from_loc m s in
    let dest = get_val_from_loc m d in
    let res = Int64_overflow.sub dest src in 
    (src, dest, res.value, res.overflow)
  | _ -> failwith "Must have exactly two operands in the list"
  end

(* jump instruction handler *)
let jump (m:mach) (o:operand list) : unit =
  begin match o with 
  | s::[] -> 
    let src = get_val_from_loc m s in 
    m.regs.(rind Rip) <- src;
  | _ -> failwith "Cannot have more than one operand in the list"
  end

(* return handler *)
let return (m:mach) : unit = 
  let curr_rsp = m.regs.(rind Rsp) in 
  set_val_in_loc (get_val_from_loc m (Ind2 Rsp)) (Reg Rip) m;
  m.regs.(rind Rsp) <- Int64.add curr_rsp 8L

(* Update flags *)
let update_flags (f:flags) (fo:bool) (fs:bool) (fz:bool) : unit =
  f.fo <- fo; f.fs <- fs; f.fz <- fz    

<<<<<<< HEAD

=======
let leaq : unit =
  ()

let c_jump : unit =
  ()

let set : unit =
  ()
>>>>>>> 35e087e3

let callq (m:mach) (o:operand list) : unit =
  begin match o with 
  | s::[] -> 
    let curr_rsp = m.regs.(rind Rsp) in
    let src = get_val_from_loc m s in
    m.regs.(rind Rsp) <- Int64.sub curr_rsp 8L;
    set_val_in_loc  (get_val_from_loc m (Ind2 Rsp)) (Reg Rip) m;
    m.regs.(rind Rip) <- src
  | _ -> failwith "Cannot have more than one operand"
  end

(* Interprets instruction *)
(*     
    - perform instruction
    - update the registers and/or memory appropriately
    - set the condition flags 
*)
let exec_ins (inst:ins) (m:mach) : unit =
  let op_code, oprnd_list = inst in 
  begin match op_code with
  | Addq ->
    Printf.printf "OP === Addq\n";
    let res = arith_ops m oprnd_list Int64_overflow.add in
    Printf.printf "****   Addq got result  ****\n";
    let dest, _, value, overflow = res in
    update_flags m.flags overflow (sign value) (value = Int64.zero);
    rip_incr m;
  | Subq ->
    Printf.printf "OP === Subq\n";
    let res = arith_ops m oprnd_list Int64_overflow.sub in
    let src, _, value, overflow = res in
    let fo = overflow || (src = Int64.min_int) in
    update_flags m.flags fo (sign value) (value = Int64.zero);
    rip_incr m;
  | Imulq ->
    Printf.printf "OP ===  Imulq\n";
    let res = arith_ops m oprnd_list Int64_overflow.mul in
    let _, _, value, overflow = res in
    update_flags m.flags overflow (sign value) (value = Int64.zero);
    rip_incr m;
  | Negq -> 
    Printf.printf "OP === Negq\n";
    let res = arith_ops m oprnd_list (two_arg_to_3 Int64_overflow.neg) in
    let dest, _, value, overflow = res in
    let fo = overflow || (dest = Int64.min_int) in
    update_flags m.flags fo (sign value) (value = Int64.zero);
    rip_incr m;    
  | Decq -> 
    Printf.printf "OP === Decq\n";
    let res = arith_ops m oprnd_list (two_arg_to_3 Int64_overflow.pred) in
    let src, _, value, overflow = res in
    let fo = overflow || (src = Int64.min_int) in
    update_flags m.flags fo (sign value) (value = Int64.zero);
    rip_incr m;
  | Incq -> 
    Printf.printf "OP === Incq\n";
    let res = arith_ops m oprnd_list (two_arg_to_3 Int64_overflow.succ) in
    let src, dest, value, overflow = res in
    update_flags m.flags overflow (sign value) (value = Int64.zero);
    rip_incr m;
  | Andq -> 
    Printf.printf "OP === Andq\n";
    let res = logic_ops m oprnd_list Int64.logand in
    let src, dest, value, overflow = res in
    update_flags m.flags overflow (sign value) (value = Int64.zero);
    rip_incr m;
  | Xorq -> 
    Printf.printf "OP === Xorq\n";
    let res = logic_ops m oprnd_list Int64.logxor in
    let src, dest, value, overflow = res in
    update_flags m.flags overflow (sign value) (value = Int64.zero);
    rip_incr m;
  | Orq -> 
    Printf.printf "OP === Orq\n";
    let res = logic_ops m oprnd_list Int64.logor in
    let src, dest, value, overflow = res in
    update_flags m.flags overflow (sign value) (value = Int64.zero);
    rip_incr m;
  | Notq -> 
    Printf.printf "OP === Notq\n";
    let res = logic_ops m oprnd_list (two_arg_to_3 Int64.lognot) in
    let src, dest, value, overflow = res in
    update_flags m.flags overflow (sign value) (value = Int64.zero);
    rip_incr m;
  | Movq -> 
    Printf.printf "OP === Movq\n";
    data_mov_ops m oprnd_list false;
    rip_incr m;
  | Sarq -> 
    Printf.printf "OP === Sarq\n";
    let amt, dest, value = shift_ops m oprnd_list Int64.shift_right in
    let overflow = if amt = 0 then false else m.flags.fo in
    if amt = 0 then 
      () 
    else 
      update_flags m.flags overflow (sign value) (value = Int64.zero);
    rip_incr m;
  | Shlq -> 
    Printf.printf "OP === Shlq\n";
    let amt, dest, value = shift_ops m oprnd_list Int64.shift_left in
    let overflow = if shl_of dest amt then true else m.flags.fo in
    if amt = 0 then 
      () 
    else 
      update_flags m.flags overflow (sign value) (value = Int64.zero);
    rip_incr m;
  | Shrq -> 
    Printf.printf "OP === Shrq\n";
    let amt, dest, value = shift_ops m oprnd_list Int64.shift_right_logical in
    let overflow = 
      if amt = 1 then 
        (Int64.shift_right_logical dest 63) = 1L 
      else 
        m.flags.fo in
    if amt = 0 then 
      () 
    else 
      update_flags m.flags overflow (sign value) (value = Int64.zero);
    rip_incr m;
  | Pushq -> 
    Printf.printf "OP === Pushq\n";
    data_mov_ops m oprnd_list true;
    rip_incr m;
  | Popq -> 
    Printf.printf "OP === Popq\n";
    data_mov_ops m oprnd_list false;
    rip_incr m;
  | Cmpq -> 
    Printf.printf "OP === Cmpq\n";
    let res = compare m oprnd_list in
    let src, _, value, overflow = res in
    let fo = overflow || (src = Int64.min_int) in
    update_flags m.flags fo (sign value) (value = Int64.zero);
    rip_incr m;
  | Jmp -> 
    Printf.printf "OP === Jmp\n";
    jump m oprnd_list;
  | Retq -> 
    Printf.printf "OP === Retq\n";
    return m;
    rip_incr m;
  | Leaq -> () (* SRC DEST *)
  | J j -> () (* CC, DEST *)
  | Set s -> () (* CC, DEST *)
  | Callq -> 
    Printf.printf "OP === Callq\n";
    callq m oprnd_list;
  end

(* Simulates one step of the machine:
    - fetch the instruction at %rip
    - compute the source and/or destination information from the operands
    - simulate the instruction semantics
    - update the registers and/or memory appropriately
    - set the condition flags
*)
let step (m:mach) : unit =
  let next_ins_location = m.regs.(rind Rip) in
  Printf.printf "next_ins_location === 0x%Lx\n" (next_ins_location);
  let inst = get_mem_one_byte m next_ins_location 0L in
  begin match inst with
  | InsB0 i -> Printf.printf "inst === %s\n" (string_of_ins i); exec_ins i m;
  | _ -> ()
  end


(* Runs the machine until the rip register reaches a designated
   memory address. *)
let run (m:mach) : int64 = 
  while m.regs.(rind Rip) <> exit_addr do step m done;
  m.regs.(rind Rax)

(* assembling and linking --------------------------------------------------- *)

(* A representation of the executable *)
type exec = { entry    : quad              (* address of the entry point *)
            ; text_pos : quad              (* starting address of the code *)
            ; data_pos : quad              (* starting address of the data *)
            ; text_seg : sbyte list        (* contents of the text segment *)
            ; data_seg : sbyte list        (* contents of the data segment *)
            }

(* Assemble should raise this when a label is used but not defined *)
exception Undefined_sym of lbl

(* Assemble should raise this when a label is defined more than once *)
exception Redefined_sym of lbl


 (* 
  We know that:
    1. size of data = len(s) + 1
    2. size of Lit = 8
    3. size of ins = 4 
  *)
let data_size_helper (s:int64) (d:data) : int64 = 
  begin match d with
  | Asciz a -> 
    let len = Int64.of_int (String.length a) in
    Int64.add s (Int64.add 1L len)
  | Quad q -> 
    begin match q with
    | Lit l -> Int64.add s 8L
    | Lbl l -> 
      let len = Int64.of_int (String.length l) in 
      Int64.add len (Int64.add s 1L) 
    end
  end


let compute_size (s:(int64 * int64)) (e:elem) : (int64 * int64) =
  let size_t, size_d = s in
  begin match e.asm with
  | Text t -> 
    let list_size = (Int64.of_int (List.length t)) in
    (Int64.add size_t (Int64.mul list_size 4L), size_d)
  | Data d -> (size_t, Int64.add size_d (List.fold_left data_size_helper 0L d))
  end


let rec map_contains (m:map) (k:lbl) : bool =
  begin match m with
  | (x, y)::tl -> 
    if x = k then true else map_contains tl k
  | [] -> false
  end

let rec map_lookup (m:map) (k:lbl) : quad =
  begin match m with
  | (x, y)::tl -> 
    if x = k then y else map_lookup tl k
  | [] -> raise (Undefined_sym k)
  end


let resolve_lbl_helper (m:map) (i:imm) : quad =
  begin match i with
  | Lit l -> l 
  | Lbl l -> Int64.add mem_bot (map_lookup m l)
  end

let resolve_lbl (m:map * operand list) (o:operand) : (map * operand list) = 
  let _map, oper_l = m in
  begin match o with
  | Ind1 x -> (_map, oper_l @ [Ind1 (Lit (resolve_lbl_helper _map x))])
  | Ind3 (x,r) -> (_map, oper_l @ [Ind3 (Lit (resolve_lbl_helper _map x), r)])
  | Imm x -> (_map, oper_l @ [Imm (Lit (resolve_lbl_helper _map x))])
  | Reg r -> (_map, oper_l @ [Reg r])
  | Ind2 i -> (_map, oper_l @ [Ind2 i])
  end

let patch_ins (m:map * sbyte list) (i:ins) : (map * sbyte list) =
  (* _map = same symbol table; sbyte_l = accumlated sbyte list*)
  let _map, sbyte_l = m in 
  let op, opr_l = i in
  let _, patched_opr_l = List.fold_left resolve_lbl (_map, []) opr_l in
  (_map, sbyte_l @ sbytes_of_ins (op, patched_opr_l))


(* 
    takes in symbol_map dictionary, sbyte list
    match asm on text
    replace lbls according to map, update sbyte list
    if lbl not in map, exception

    return sbyte list
  *)  
let handle_text (m:map * sbyte list) (e:elem) : (map * sbyte list) =
  let _map, text_seg = m in
  begin match e.asm with
  (* fold on map, t with patch_ins*)
  | Text t -> 
    let label = e.lbl in 
    let new_new_map, patched_ins = List.fold_left patch_ins (_map, text_seg) t in
    (new_new_map, patched_ins)
  | _ -> m
  end



let handle_text_seg_labels (m:map * int64) (e:elem) : (map * int64) =
  let _map, list_size = m in
  begin match e.asm with
  (* fold on map, t with patch_ins*)
  | Text t -> 
    let label = e.lbl in 
    Printf.printf "label = %s ----- list_size=%Lx\n" (label) (list_size);
    let new_map = 
      if not (map_contains _map label) then 
        _map @ [(label, list_size)]
      else
        raise (Redefined_sym label) in
    (new_map, Int64.add list_size (Int64.mul (Int64.of_int (List.length t)) 4L))
  | _ -> m
  end

let data_helper (l:sbyte list) (d:data): sbyte list =
  l @ (sbytes_of_data d)

(* 
  takes in symbol_map dictionary, sbyte list
  match asm on data
  update map, sbyte list
  
  return map, sbyte list
*)
let handle_data (t:int64 * map * sbyte list) 
                (e:elem) : (int64 * map * sbyte list) = 
  begin match e.asm with
    | Data d -> 
      let size_text, _map, data_seg = t in
      let label = e.lbl in
      let new_map = 
        if not (map_contains _map label) then 
        (* update map *)
          let list_size = Int64.of_int (List.length data_seg) in
          _map @ [(label, (Int64.add size_text list_size))]
        else
          raise (Redefined_sym label) in
      let new_data_seg = List.fold_left data_helper data_seg d in
      (size_text, new_map, new_data_seg)
    | _ -> t
  end
(* first generates map and data segment *)
(* then folds on the program to generate text segment *)
(* return text_seg, data_seg *)
let resolve_symbols (p:prog) (s:int64) : (quad * sbyte list * sbyte list) =
  let size_text = s in
  let _, _map, data_seg = List.fold_left handle_data (size_text, [], []) p in
  let new_map, t = List.fold_left handle_text_seg_labels (_map, 0L) p in
  let _, text_seg = List.fold_left handle_text (new_map, []) p in
  ((resolve_lbl_helper new_map (Lbl "main")), text_seg, data_seg)

(* Convert an X86 program into an object file:
   - separate the text and data segments
   - compute the size of each segment
      Note: the size of an Asciz string section is (1 + the string length)

   - resolve the labels to concrete addresses and 'patch' the instructions to 
     replace Lbl values with the corresponding Imm values.

   - the text segment starts at the lowest address
   - the data segment starts after the text segment

  HINT: List.fold_left and List.fold_right are your friends.
 *)
let assemble (p:prog) : exec =
  let size_text, size_data = List.fold_left compute_size (0L, 0L) p in
  let main, text_seg, data_seg = resolve_symbols p size_text in
    {entry=main; text_pos=mem_bot; 
    data_pos=Int64.add mem_bot size_text;
    text_seg=text_seg; data_seg=data_seg}


(* Convert an object file into an executable machine state. 
    - allocate the mem array
    - set up the memory state by writing the symbolic bytes to the 
      appropriate locations 
    - create the inital register state
      - initialize rip to the entry point address
      - initializes rsp to the last word in memory 
      - the other registers are initialized to 0
    - the condition code flags start as 'false'

  Hint: The Array.make, Array.blit, and Array.of_list library functions 
  may be of use.
*)
let load {entry; text_pos; data_pos; text_seg; data_seg} : mach = 
  let mem_arr = Array.make mem_size (Byte '\x00') in
  let program = Array.of_list (text_seg @ data_seg) in
  let p_len = Array.length program in 
  let reg_arr = Array.make nregs 0L in 
  let exit_address = Array.of_list (sbytes_of_int64 exit_addr) in
  let e_l = Array.length exit_address in 
  Array.blit program 0 mem_arr 0 p_len;
  Array.blit exit_address 0 mem_arr (mem_size - 8) e_l;
  reg_arr.(rind Rip) <- entry;
  reg_arr.(rind Rsp) <- Int64.sub mem_top 8L; 
  {mem=mem_arr; regs=reg_arr; flags={fo=false;fs=false;fz=false;}}<|MERGE_RESOLUTION|>--- conflicted
+++ resolved
@@ -354,18 +354,6 @@
 let update_flags (f:flags) (fo:bool) (fs:bool) (fz:bool) : unit =
   f.fo <- fo; f.fs <- fs; f.fz <- fz    
 
-<<<<<<< HEAD
-
-=======
-let leaq : unit =
-  ()
-
-let c_jump : unit =
-  ()
-
-let set : unit =
-  ()
->>>>>>> 35e087e3
 
 let callq (m:mach) (o:operand list) : unit =
   begin match o with 
